--- conflicted
+++ resolved
@@ -83,12 +83,6 @@
              */
             ExtIrq                      = 4,
 
-<<<<<<< HEAD
-            /**
-             * @brief ITM (trace unit)
-             */
-            Itm                         = 47,
-=======
             /// SERCOM0 primary core clock
             SERCOM0Core                 = 7,
             /// SERCOM1 primary core clock
@@ -103,7 +97,10 @@
             SERCOM4Core                 = 34,
             /// SERCOM5 primary core clock
             SERCOM5Core                 = 35,
->>>>>>> ac5ac496
+            /**
+             * @brief ITM (trace unit)
+             */
+            Itm                         = 47,
         };
 
     public:
